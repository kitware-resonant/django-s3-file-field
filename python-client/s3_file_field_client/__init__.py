from __future__ import annotations

from dataclasses import dataclass
import io
from typing import BinaryIO, Dict, List, Optional

import requests


@dataclass
class _File:
    name: str
    size: int
    stream: BinaryIO

    @classmethod
    def from_stream(cls, stream: BinaryIO, name: str) -> _File:
        if not stream.seekable():
            raise Exception("File stream is not seekable.")

        stream.seek(0, io.SEEK_END)
        size = stream.tell()
        stream.seek(0, io.SEEK_SET)

        return cls(name=name, size=size, stream=stream)


class S3FileFieldClient:
    def __init__(self, base_url: str, api_session: Optional[requests.Session] = None):
        self.base_url = base_url.rstrip("/")
        self.api_session = requests.Session() if api_session is None else api_session

    def _initialize_upload(self, file: _File, field_id: str) -> Dict:
        resp = self.api_session.post(
            f"{self.base_url}/upload-initialize/",
            json={
<<<<<<< HEAD
                'field_id': field_id,
                'file_name': file.name,
                'file_size': file.size,
                'content_type': file.type,
=======
                "field_id": field_id,
                "file_name": file.name,
                "file_size": file.size,
>>>>>>> 452425c0
            },
        )
        resp.raise_for_status()
        return resp.json()

    def _upload_part(self, part_bytes: bytes, part_initialization: Dict):
        resp = requests.put(part_initialization["upload_url"], data=part_bytes)
        resp.raise_for_status()

        etag = resp.headers["ETag"]

        return {
            "part_number": part_initialization["part_number"],
            "size": part_initialization["size"],
            "etag": etag,
        }

    def _upload_parts(self, file: _File, part_initializations: List[Dict]) -> List[Dict]:
        return [
            self._upload_part(file.stream.read(part_initialization["size"]), part_initialization)
            for part_initialization in part_initializations
        ]

    def _complete_upload(self, multipart_info: Dict, upload_infos: List[Dict]) -> None:
        resp = self.api_session.post(
            f"{self.base_url}/upload-complete/",
            json={
                "upload_id": multipart_info["upload_id"],
                "parts": upload_infos,
                "upload_signature": multipart_info["upload_signature"],
            },
        )
        resp.raise_for_status()
        completion_data = resp.json()

        complete_resp = requests.post(completion_data["complete_url"], data=completion_data["body"])
        complete_resp.raise_for_status()

    def _finalize(self, multipart_info: Dict) -> str:
        resp = self.api_session.post(
            f"{self.base_url}/finalize/",
            json={
                "upload_signature": multipart_info["upload_signature"],
            },
        )
        resp.raise_for_status()
        return resp.json()["field_value"]

    def upload_file(self, file_stream: BinaryIO, file_name: str, field_id: str) -> str:
        file = _File.from_stream(file_stream, file_name)
        multipart_info = self._initialize_upload(file, field_id)
        upload_infos = self._upload_parts(file, multipart_info["parts"])
        self._complete_upload(multipart_info, upload_infos)
        field_value = self._finalize(multipart_info)
        return field_value<|MERGE_RESOLUTION|>--- conflicted
+++ resolved
@@ -34,16 +34,10 @@
         resp = self.api_session.post(
             f"{self.base_url}/upload-initialize/",
             json={
-<<<<<<< HEAD
-                'field_id': field_id,
-                'file_name': file.name,
-                'file_size': file.size,
-                'content_type': file.type,
-=======
                 "field_id": field_id,
                 "file_name": file.name,
                 "file_size": file.size,
->>>>>>> 452425c0
+                "content_type": file.type,
             },
         )
         resp.raise_for_status()
