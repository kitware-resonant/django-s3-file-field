# joist


## development environment

### Requirements
 * Terraform
 * AWS CLI
 * Python 3.7
 * node
 * yarn

## Init AWS
login to AWS Concole and create an API access key
```sh
aws configure
```

### Run Terraform
```sh
cd terraform
terraform init
terraform workspace new <NAME>
terraform apply
```

### Create env File
```sh
cd terraform
terraform output > ../django/.env
```
Note:
 * edit the `.env` file and remove the whitespaces around the `=` characters
 * Moreover, prepend `export ` to each line, such that it will look like:
 ```bash
 export AWS_REGION=us-east-1
 ```


### Init Django and Python Repo
```sh
pipenv --python=3
cd django
pip install -r requirements.txt
./manage.py migrate
./manage.py createsuperuser
```

<<<<<<< HEAD
### Init Widget Client
=======
### Init Repo Pre Commits
```sh
pipenv shell
pip install pre-commit
pre-commit install
```

### Init Client
>>>>>>> f7ddcb6b
```sh
cd django/s3widget/web
npm install
npm run dev
```

### Init Test Vue Client
```sh
cd vue
yarn
```

```sh
cd django
./manager.py runserver
```
--> run at http://localhost:8000 and http://localhost:8000/admin

Example blob forms:
 * http://localhost:8000/blob/
 * http://localhost:8000/blob/new/
 * http://127.0.0.1:8000/admin/joist/blob

```sh
cd vue
yarn serve
```
--> run at http://localhost:8080<|MERGE_RESOLUTION|>--- conflicted
+++ resolved
@@ -46,9 +46,6 @@
 ./manage.py createsuperuser
 ```
 
-<<<<<<< HEAD
-### Init Widget Client
-=======
 ### Init Repo Pre Commits
 ```sh
 pipenv shell
@@ -56,8 +53,7 @@
 pre-commit install
 ```
 
-### Init Client
->>>>>>> f7ddcb6b
+### Init Widget Client
 ```sh
 cd django/s3widget/web
 npm install
