# joist


## development environment

### Requirements
 * Terraform
 * AWS CLI
 * Python 3.7
 * node
 * yarn

## Init AWS
login to AWS Concole and create an API access key
```sh
aws configure
```

### Run Terraform
```sh
cd terraform
terraform init
terraform workspace new <NAME>
terraform apply
```

### Create env File
```sh
cd terraform
terraform output > ../django/.env
```
Note: edit the `.env` file and remove the whitespaces around the `=` characters

<<<<<<< HEAD
### create db
```sh
docker-compose up -d
```

### Init Django and Python Repo
=======
### Init Django
>>>>>>> f81300f6
```sh
pipenv --python=3
cd django
pip install -r requirements.txt
./manage.py migrate
./manage.py createsuperuser
```

### Init Repo Pre Commits
```sh
pipenv shell
pip install pre-commit
pre-commit install
```

### Init Client
```sh
cd vue
yarn
```

### Run
```sh
docker-compose up -d
```

```sh
cd django
./manager.py runserver
```
--> run at http://localhost:8000 and http://localhost:8000/admin

```sh
cd vue
yarn serve
```
--> run at http://localhost:8080<|MERGE_RESOLUTION|>--- conflicted
+++ resolved
@@ -31,16 +31,7 @@
 ```
 Note: edit the `.env` file and remove the whitespaces around the `=` characters
 
-<<<<<<< HEAD
-### create db
-```sh
-docker-compose up -d
-```
-
 ### Init Django and Python Repo
-=======
-### Init Django
->>>>>>> f81300f6
 ```sh
 pipenv --python=3
 cd django
